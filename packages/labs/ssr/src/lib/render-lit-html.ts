--- conflicted
+++ resolved
@@ -52,14 +52,10 @@
 
 import {LitElementRenderer} from './lit-element-renderer.js';
 
-<<<<<<< HEAD
 import type {RenderResult} from './render-result.js';
 export type {RenderResult} from './render-result.js';
 
-declare module 'parse5' {
-=======
 declare module 'parse5/dist/tree-adapters/default.js' {
->>>>>>> 33a9302d
   interface Element {
     isDefinedCustomElement?: boolean;
   }
