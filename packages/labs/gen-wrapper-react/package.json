{
  "name": "@lit-labs/gen-wrapper-react",
  "description": "Code generator for React wrapper for Lit components",
  "version": "0.2.2",
  "publishConfig": {
    "access": "public"
  },
  "author": "Google LLC",
  "license": "BSD-3-Clause",
  "bugs": "https://github.com/lit/lit/issues",
  "type": "module",
  "main": "lib/index.js",
  "repository": "lit/lit",
  "scripts": {
    "build": "wireit",
    "test": "wireit",
    "test:gen": "wireit",
    "test:update-goldens": "UPDATE_TEST_GOLDENS=true npm run test:gen"
  },
  "wireit": {
    "build": {
      "command": "tsc --build --pretty",
      "dependencies": [
        "../analyzer:build",
        "../../tests:build",
        "../gen-utils:build"
      ],
      "files": [
        "src/**/*",
        "tsconfig.json"
      ],
      "output": [
        "test-gen",
        "index.{js,js.map,d.ts,d.ts.map}",
        "tsconfig.tsbuildinfo"
      ],
      "clean": "if-file-deleted"
    },
    "test:gen": {
      "dependencies": [
        "build",
        "../react:build",
        "../test-projects/test-element-a:pack"
      ],
      "files": [
        "goldens/**/*"
      ],
      "#comment": "The quotes around the file regex must be double quotes on windows!",
      "command": "uvu test-gen \"_test\\.js$\"",
      "output": [
        "gen-output",
        "!gen-output/node_modules"
      ]
    },
    "test": {
      "dependencies": [
        "test:gen",
        "./test-output:test"
      ]
    }
  },
  "dependencies": {
<<<<<<< HEAD
    "@lit-internal/tests": "0.0.0",
    "@lit-labs/analyzer": "^0.2.0",
    "@lit-labs/gen-utils": "^0.1.0"
=======
    "@lit-labs/analyzer": "^0.5.0",
    "@lit-labs/gen-utils": "^0.2.0"
>>>>>>> 78811714
  },
  "devDependencies": {
    "@lit-internal/tests": "^0.0.0"
  },
  "engines": {
    "node": ">=14.8.0"
  },
  "files": [
    "index.js"
  ],
  "homepage": "https://github.com/lit/lit",
  "keywords": [
    "lit",
    "lit-html",
    "lit-element",
    "LitElement",
    "generator",
    "cli",
    "react"
  ]
}<|MERGE_RESOLUTION|>--- conflicted
+++ resolved
@@ -60,14 +60,8 @@
     }
   },
   "dependencies": {
-<<<<<<< HEAD
-    "@lit-internal/tests": "0.0.0",
-    "@lit-labs/analyzer": "^0.2.0",
-    "@lit-labs/gen-utils": "^0.1.0"
-=======
     "@lit-labs/analyzer": "^0.5.0",
     "@lit-labs/gen-utils": "^0.2.0"
->>>>>>> 78811714
   },
   "devDependencies": {
     "@lit-internal/tests": "^0.0.0"
