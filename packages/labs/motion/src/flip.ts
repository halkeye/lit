import {LitElement, ReactiveElement, ReactiveControllerHost} from 'lit';
import {nothing, AttributePart} from 'lit/html.js';
import {directive, PartInfo, PartType} from 'lit/directive.js';
import {AsyncDirective} from 'lit/async-directive.js';
import {flipControllers} from './flip-controller.js';
export {FlipController} from './flip-controller.js';

export type CSSValues = {
  [index: string]: string | number;
};

export type CSSPropertiesList = string[];

// zIndex for "in" animations
let z = 0;

const disconnectedProps: Map<unknown, CSSValues> = new Map();
const renderedHosts: WeakSet<ReactiveControllerHost> = new WeakSet();

export type FlipOptions = {
  // Options used for the flip animation
  animationOptions?: KeyframeAnimationOptions;
  // List of css properties to animate
  properties?: CSSPropertiesList;
  // if `true`, the flip is disabled
  disabled?: boolean;
  // Callback run to produce a value which is dirty checked to determine if flip should run.
  guard?: () => unknown;
  // Id for this flip; used to link to other flips via e.g. `inId`
  id?: unknown;
  // Set to the flip id to map to when rendering "in"
  inId?: unknown;
  // Keyframes to use when animating "in"
  in?: Keyframe[];
  // Keyframes to use when animating "out"
  out?: Keyframe[];
  // Set to true to match DOM position when animating "out"
  stabilizeOut?: boolean;
  // Skips animation when initially rendering
  skipInitial?: boolean;
  disableTransform?: boolean;
  // Callback run before the flip animation prepares to start, before measuring.
  onPrepare?: (flip: Flip) => void;
  // Callback run when the flip animation is complete
  onComplete?: (flip: Flip) => void;
  // Callback run before the flip animation starts
  onStart?: (flip: Flip) => Keyframe[] | void;
};

export const animationFrame = () =>
  new Promise((resolve) => requestAnimationFrame(resolve));

// Presets for animating "in" and "out" of the DOM.
export const flyBelow = [{transform: 'translateY(100%) scale(0)', opacity: 0}];
export const flyAbove = [{transform: 'translateY(-100%) scale(0)', opacity: 0}];
export const flyLeft = [{transform: 'translateX(-100%) scale(0)', opacity: 0}];
export const flyRight = [{transform: 'translateX(100%) scale(0)', opacity: 0}];
export const none = [{}];
export const fadeOut = [{opacity: 0}];
export const fade = fadeOut;
export const fadeIn = [{opacity: 0}, {opacity: 1}];
export const fadeInSlow = [
  {opacity: 0},
  {opacity: 0.25, offset: 0.75},
  {opacity: 1},
];

const diffOp = (a: number, b: number) => {
  const v = a - b;
  return v === 0 ? undefined : v;
};
const quotientOp = (a: number, b: number) => {
  const v = b === 0 ? 0 : a / b;
  return v === 1 ? undefined : v;
};

// Computes a transform given a before and after input for given properties.
export const transformProps = {
  left: (a: number, b: number) => {
    const value = diffOp(a, b);
    return {value, transform: value && `translateX(${value}px)`};
  },
  top: (a: number, b: number) => {
    const value = diffOp(a, b);
    return {value, transform: value && `translateY(${value}px)`};
  },
  width: (a: number, b: number) => {
    const value = quotientOp(a, b);
    return {
      value,
      transform: value !== undefined ? `scaleX(${value})` : undefined,
    };
  },
  height: (a: number, b: number) => {
    const value = quotientOp(a, b);
    return {
      value,
      transform: value !== undefined ? `scaleY(${value})` : undefined,
    };
  },
};

const pxProps = new Set(['left', 'top', 'right', 'bottom', 'weight', 'height']);

export const defaultAnimationOptions: KeyframeAnimationOptions = {
  duration: 333,
  easing: `ease-in-out`,
};

export const defaultCssProperties: CSSPropertiesList = [
  'left',
  'top',
  'width',
  'height',
  'opacity',
  'color',
  'background',
];

// Dirty checks the value received from the `guard` option.
const isDirty = (value: unknown, previous: unknown) => {
  if (Array.isArray(value)) {
    // Dirty-check arrays by item
    if (
      Array.isArray(previous) &&
      previous.length === value.length &&
      value.every((v, i) => v === (previous as Array<unknown>)[i])
    ) {
      return false;
    }
  } else if (previous === value) {
    // Dirty-check non-arrays by identity
    return false;
  }
  return true;
};

// Mapping of node on which the flip directive is used to the flip directive.
// Used to get the ancestor flip animations (which are used to modify
// flip transforms), done by ascending the DOM.
const flipMap: WeakMap<Node, Flip> = new WeakMap();

const IN = 'in';
const OUT = 'out';
const TRANSITION = 'transition';
export type FlipType = typeof IN | typeof OUT | typeof TRANSITION | '';

/**
 * `flip` animation directive class. Animates a node's position between renders.
 */
export class Flip extends AsyncDirective {
  private _host?: LitElement;
  private _fromValues?: CSSValues;
  private _parentNode: Element | null = null;
  private _nextSibling: Node | null = null;
  private _canFlip = true;
  private _previousValue: unknown;
  private _ancestors?: Flip[];
  private _flipStyles?: string | undefined | null;
  private _enableLogging = false;
  private _isDisconnecting = false;
  type: FlipType = '';
  element!: HTMLElement;
  flipProps?: CSSValues;
  frames?: Keyframe[];
  animation?: Animation;
  options!: FlipOptions;
  optionsOrCallback?: (() => FlipOptions) | FlipOptions;

  finished!: Promise<void>;
  private _resolveFinished?: () => void;

  constructor(part: PartInfo) {
    super(part);
    if (part.type === PartType.CHILD) {
      throw new Error(
        'The `flip` directive must be used in attribute position.'
      );
    }
    this.createFinished();
  }

  createFinished() {
    this.resolveFinished?.();
    this.finished = new Promise((r) => {
      this._resolveFinished = r;
    });
    const controller = this.getController();
    controller?.add(this);
  }

  async resolveFinished() {
    this._resolveFinished?.();
    this._resolveFinished = undefined;
    const controller = this.getController();
    controller?.remove(this);
  }

  render(_options?: (() => FlipOptions) | FlipOptions) {
    return nothing;
  }

  getController() {
    return flipControllers.get(this._host!);
  }

  protected isFlipping() {
    return !!this._resolveFinished;
  }

  protected isAnimating() {
    return this.animation?.playState === 'running' || this.animation?.pending;
  }

  protected isDisabled() {
    return this.options.disabled || this.getController()?.disabled;
  }

  override update(part: AttributePart, [options]: Parameters<this['render']>) {
    const firstUpdate = this._host === undefined;
    if (firstUpdate) {
      this._host = part.options?.host as LitElement;
      this._host.addController(this);
      this.element = part.element;
      flipMap.set(this.element, this);
    }
    this.optionsOrCallback = options;
    if (firstUpdate || typeof options !== 'function') {
      this.setOptions(options as FlipOptions);
    }
    return this.render(options);
  }

  // TODO(sorvell): instead of a function/object, just use an object that the
  // user can mutate and create accessors for the data that do lookups as needed.
  // We're doing this every hostUpdate anyway and these lookups are fast.
  protected setOptions(options?: FlipOptions) {
    options = options ?? {};
    // Mixin controller options.
    const flipController = this.getController();
    if (flipController !== undefined) {
      options = {
        ...flipController.flipOptions,
        ...options,
      };
      options.animationOptions = {
        ...flipController.flipOptions.animationOptions,
        ...options.animationOptions,
      };
    }
    // Ensure there are some properties to animation and some animation options.
    options!.properties ??= defaultCssProperties;
    this.options = options;
  }

  // Measures and returns metrics for the element's bounding box and styling
  private _measure() {
    const props: CSSValues = {};
    const bounds = this.element.getBoundingClientRect();
    const computedStyle = getComputedStyle(this.element);
    this.options.properties!.forEach((p) => {
      const v =
        bounds[p as keyof typeof bounds] ??
        (!transformProps[p as keyof typeof transformProps]
          ? computedStyle[p as keyof CSSStyleDeclaration]
          : undefined);
      const asNum = Number(v);
      props[p] = isNaN(asNum) ? String(v) : asNum;
    });
    return props;
  }

  // Returns true if a flip should be started.
  protected canFlip() {
    let dirty = true,
      value = undefined;
    if (this.options.guard) {
      value = this.options.guard();
      dirty = isDirty(value, this._previousValue);
    }
    this._canFlip = !this.isDisabled() && dirty && this.element.isConnected;
    if (this._canFlip) {
      // Copy the value if it's an array so that if it's mutated we don't forget
      // what the previous values were.
      this._previousValue = Array.isArray(value) ? Array.from(value) : value;
    }
    return this._canFlip;
  }

  hostUpdate() {
    // TODO(sorvell): If options will change that will affect measuring,
    // then the user must pass a callback which can be called at update time.
    // TODO(sorvell): REMOVE THIS?!?
    if (typeof this.optionsOrCallback === 'function') {
      this.setOptions(this.optionsOrCallback());
    }
    if (this.canFlip()) {
      this._fromValues = this._measure();
    }
  }

  hostUpdated() {
    if (!this._isDisconnecting) {
      this.flip();
    }
  }

  override reconnected() {}

<<<<<<< HEAD
  disconnected() {
    if (this.options.id !== undefined) {
      const m = this._fromValues ?? this._measure();
      disconnectedProps.set(this.options.id, m);
      this.log('disconnected', m);
    }
    // Note, this state is reset when flip is complete
    this._isDisconnecting = true;
    this.flip();
=======
  override disconnected() {
    this.flipDisconnect();
>>>>>>> 08f60328
  }

  resetStyles() {
    if (this._flipStyles !== undefined) {
      this.element.setAttribute('style', this._flipStyles ?? '');
      this._flipStyles = undefined;
    }
  }

  commitStyles() {
    this._flipStyles = this.element.getAttribute('style');
    // eslint-disable-next-line @typescript-eslint/no-explicit-any
    (this.animation as any)?.commitStyles();
    this.animation?.cancel();
  }

  /**
   * Flip steps:
   * should start?
   * * prepare:
   *   * create finished
   *   * await animationFrame
   *   * call onPrepare
   * * create frames
   *   * disconnect
   *     * put node back
   *     * maybe measure and move
   *     * return "out" frames
   *   * transition (normal)
   *     * measure
   *     * adjust
   *     * calculate frames
   *   * in
   *     * if disconnected
   *       * measure
   *       * calculate frames
   *       * mixin "in"
   *     * else return "in"
   * * startFlip
   *   * call onStart
   * * animate
   * * completeFlip
   *   * call onComplete
   *   * reset state
   *   * call onComplete
   * @param isDisconnecting
   * @returns
   */
  async flip() {
    const updateOk = !this.options.skipInitial || this.isHostRendered;
    const elementOk =
      (!this._isDisconnecting && this.element.isConnected) ||
      (this._isDisconnecting && this.options.out !== undefined);
    if (!this._canFlip || !updateOk || !elementOk) {
      // Always cleanup since we might need to finish the first flip
      this.cleanup();
      return;
    }
    await this.prepare();
    if (!this.isAnimating() && !this.isDisabled()) {
      this.type = this._isDisconnecting
        ? OUT
        : this._fromValues !== undefined
        ? TRANSITION
        : IN;
      switch (this.type) {
        case OUT:
          this.frames = this.setupOut();
          break;
        case IN:
          this.frames = this.setupIn();
          break;
        default:
          this.frames = this.setupTransition();
          break;
      }
      this.log(`flip: ${this.type}`, this.frames);
      this.start();
      await this.animate();
      if (this._isDisconnecting) {
        this.element.remove();
      }
      this.complete();
    }
    this.cleanup();
  }

  setupTransition() {
    const {from, to} = this._applyAncestorAdjustments(
      this._fromValues!,
      this._measure()
    );
    return this.calculateFrames(from, to);
  }

  setupIn() {
    let frames;
    const disconnected = disconnectedProps.get(this.options.inId);
    if (disconnected) {
      this.log(
        `retrieved disconnected values from ${this.options.inId}`,
        disconnected
      );
      // use disconnected data only once.
      disconnectedProps.delete(this.options.inId);
      const {from, to} = this._applyAncestorAdjustments(
        disconnected!,
        this._measure()
      );
      frames = this.calculateFrames(from, to);
      // "merge" with "in" frames
      frames = this.options.in
        ? [
            {...this.options.in[0], ...frames![0]},
            ...this.options.in.slice(1),
            frames![1],
          ]
        : frames;
      // adjust z so always on top...
      z++;
      frames!.forEach((f) => (f.zIndex = z));
    } else if (this.options.in) {
      frames = [...this.options.in, {}];
    }
    return frames;
  }

  setupOut() {
    if (this._parentNode?.isConnected) {
      // put element back in DOM
      const ref =
        this._nextSibling && this._nextSibling.parentNode === this._parentNode
          ? this._nextSibling
          : null;
      this._parentNode.insertBefore(this.element, ref);
      // Optionally move element back to its position before it was detached.
      if (this.options.stabilizeOut) {
        // Measure current position after re-attaching.
        const shifted = this._measure();
        // TODO(sorvell): these nudges could conflict with existing styling
        // or animation but setting left/top should be rare, especially via
        // animation.
        const left =
          (this._fromValues!.left as number) - (shifted.left as number);
        const top = (this._fromValues!.top as number) - (shifted.top as number);
        const isStatic = getComputedStyle(this.element).position === 'static';
        if (isStatic && (left !== 0 || top !== 0)) {
          this.element.style.position = 'relative';
        }
        if (left !== 0) {
          this.element.style.left = left + 'px';
        }
        if (top !== 0) {
          this.element.style.top = top + 'px';
        }
      }
    }
    return this.options.out;
  }

  async prepare() {
    this.createFinished();
    // Record parent and nextSibling used to re-attach node when flipping "out"
    this._parentNode = this.element.parentNode as Element;
    this._nextSibling = this.element.nextSibling;
    this.type = '';
    this.options.onPrepare?.(this);
    // Wait for rendering so any sub-elements have a chance to render.
    await animationFrame();
    this._ancestors = this._getAncestors();
  }

  start() {
    this.options.onStart?.(this);
  }

  complete() {
    this.options.onComplete?.(this);
  }

  cleanup() {
    this._fromValues = undefined;
    this.flipProps = undefined;
    this.frames = undefined;
    this._ancestors = undefined;
    this._isDisconnecting = false;
    this._parentNode = null;
    this._nextSibling = null;
    this.type = '';
    this.animation?.cancel();
    this.animation = undefined;
    this.resolveFinished();
  }

  private _getAncestors() {
    const ancestors = [];
    for (
      let p: Node | null | undefined = this.element.parentNode;
      p;
      p = p?.parentNode
    ) {
      const a = flipMap.get(p!);
      if (a && !a.isDisabled() && a) {
        ancestors.push(a);
      }
    }
    return ancestors;
  }

  protected get isHostRendered() {
    const hostRendered = renderedHosts.has(this._host!);
    if (!hostRendered) {
      this._host!.updateComplete.then(() => {
        renderedHosts.add(this._host!);
      });
    }
    return hostRendered;
  }

  private _calcAnimationOptions(options: KeyframeAnimationOptions | undefined) {
    // merges this flip's options over ancestor options over defaults
    const animationOptions = {...defaultAnimationOptions};
    this._ancestors!.forEach((a) =>
      Object.assign(animationOptions, a.options.animationOptions)
    );
    Object.assign(animationOptions, options);
    return animationOptions;
  }

  // Adjust position based on ancestor scaling.
  private _applyAncestorAdjustments(from: CSSValues, to: CSSValues) {
    from = {...from};
    to = {...to};
    const ancestorProps = this._ancestors!.map((a) => a.flipProps).filter(
      (a) => a !== undefined
    ) as CSSValues[];
    let dScaleX = 1;
    let dScaleY = 1;
    if (ancestorProps !== undefined) {
      // gather scaling data for ancestors
      ancestorProps.forEach((a) => {
        if (a.width) {
          dScaleX = dScaleX / (a.width as number);
        }
        if (a.height) {
          dScaleY = dScaleY / (a.height as number);
        }
      });
      // Move position by ancestor scaling amount.
      if (from.left !== undefined && to.left !== undefined) {
        from.left = dScaleX * (from.left as number);
        to.left = dScaleX * (to.left as number);
      }
      if (from.top !== undefined && to.top !== undefined) {
        from.top = dScaleY * (from.top as number);
        to.top = dScaleY * (to.top as number);
      }
    }
    return {from, to};
  }

  protected calculateFrames(from: CSSValues, to: CSSValues, center = false) {
    const fromFrame: Keyframe = {};
    const toFrame: Keyframe = {};
    let hasFrames = false;
    const props: CSSValues = {};
    const useTransform = !this.options.disableTransform;
    for (const p in to) {
      const f = from[p],
        t = to[p];
      if (useTransform && p in transformProps) {
        const tp = transformProps[p as keyof typeof transformProps];
        if (f === undefined || t === undefined) {
          continue;
        }
        const op = tp(f as number, t as number);
        if (op.transform !== undefined) {
          props[p] = op.value!;
          hasFrames = true;
          fromFrame.transform = `${fromFrame.transform ?? ''} ${op.transform}`;
        }
      } else if (f !== t && f !== undefined && t !== undefined) {
        hasFrames = true;
        const isPxProp = pxProps.has(p);
        props[p] = t;
        fromFrame[p] = isPxProp ? `${f}px` : f;
        toFrame[p] = isPxProp ? `${t}px` : t;
      }
    }
    fromFrame.transformOrigin = toFrame.transformOrigin = center
      ? 'center center'
      : 'top left';
    this.flipProps = props;
    this.log('calculateFrames', [from, fromFrame, to, toFrame]);
    return hasFrames ? [fromFrame, toFrame] : undefined;
  }

  protected async animate() {
    if (this.frames === undefined) {
      return;
    }
    // These inherit from ancestors. This allows easier synchronization of
    // child flips within ancestor flips.
    const options = this._calcAnimationOptions(this.options.animationOptions);
    this.animation = this.element.animate(this.frames!, options);
    try {
      await this.animation.finished;
    } catch (e) {
      // cancelled.
    }
  }

  log(message: string, data?: unknown) {
    if (this._enableLogging && !this.isDisabled()) {
      console.log(message, this.options.id ?? '', data ?? '');
    }
  }
}

/**
 * The `flip` animation directive animates a node's layout between renders.
 * It will perform a "tweening" animation between the two states based on
 * the options given. In addition, elements can animate when they initially
 * render to DOM and when they are removed.
 *
 * Options include:
 * * animationOptions:  configure animation via standard KeyframeAnimationOptions
 * * properties: list of properties to animate, defaults to
 * ['left', 'top','width', 'height', 'opacity', 'color', 'background']
 * * disabled: disables animation
 * * guard: function producing values that must change for the flip to run
 * * in: keyframes to use when animating in
 * * out: keyframes to use when animating out
 * * skipInitial: skip animating in the first time
 * * id: used to link to other flips via `inId`
 * * inId: id of the flip to render from when animating in
 * * onStart: run before the flip starts
 * * onComplete: run when the flip completes
 * * onFrames: run when the frames are produces, use to modify frames
 */
export const flip = directive(Flip);<|MERGE_RESOLUTION|>--- conflicted
+++ resolved
@@ -307,8 +307,7 @@
 
   override reconnected() {}
 
-<<<<<<< HEAD
-  disconnected() {
+  override disconnected() {
     if (this.options.id !== undefined) {
       const m = this._fromValues ?? this._measure();
       disconnectedProps.set(this.options.id, m);
@@ -317,10 +316,6 @@
     // Note, this state is reset when flip is complete
     this._isDisconnecting = true;
     this.flip();
-=======
-  override disconnected() {
-    this.flipDisconnect();
->>>>>>> 08f60328
   }
 
   resetStyles() {
