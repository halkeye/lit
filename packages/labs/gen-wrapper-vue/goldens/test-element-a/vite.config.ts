--- conflicted
+++ resolved
@@ -14,11 +14,7 @@
         './src/ElementProps.vue',
         './src/ElementSlots.vue',
       ],
-<<<<<<< HEAD
-      preserveModules: true,
-=======
       preserveModules: false,
->>>>>>> 9f802646
       preserveEntrySignatures: true,
       output: {
         format: 'es',
