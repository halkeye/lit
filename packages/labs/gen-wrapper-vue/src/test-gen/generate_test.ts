--- conflicted
+++ resolved
@@ -23,72 +23,47 @@
 const testProjects = '../test-projects';
 const outputFolder = 'gen-output';
 
-const testWrapper =
-  (project = '', outputName = '') =>
-  async () => {
-    const inputPackage = path.resolve(testProjects, project);
-    const outputPackage = path.resolve(outputFolder, project + '-vue');
+test('basic wrapper generation', async () => {
+  const project = 'test-element-a';
+  const inputPackage = path.resolve(testProjects, project);
+  const outputPackage = path.resolve(outputFolder, project + '-vue');
 
-    if (fs.existsSync(outputPackage)) {
-      fs.rmSync(outputPackage, {recursive: true});
-    }
+  if (fs.existsSync(outputPackage)) {
+    fs.rmSync(outputPackage, {recursive: true});
+  }
 
-<<<<<<< HEAD
-    const analyzer = new Analyzer(inputPackage as AbsolutePath);
-    const analysis = analyzer.analyzePackage();
-    await writeFileTree(outputFolder, await generateVueWrapper(analysis));
-=======
   const analyzer = createPackageAnalyzer(inputPackage as AbsolutePath);
   const pkg = analyzer.getPackage();
   await writeFileTree(outputFolder, await generateVueWrapper(pkg));
->>>>>>> b225bd3a
 
-    const wrapperSourceFile = fs.readFileSync(
-      path.join(outputPackage, `src/${outputName}.vue`)
-    );
-    assert.ok(wrapperSourceFile.length > 0);
+  const wrapperSourceFile = fs.readFileSync(
+    path.join(outputPackage, 'src/ElementA.vue')
+  );
+  assert.ok(wrapperSourceFile.length > 0);
 
-    await assertGoldensMatch(outputPackage, path.join('goldens', project), {
-      formatGlob: '**/*.{vue,ts,js,json}',
-    });
+  await assertGoldensMatch(outputPackage, path.join('goldens', project), {
+    formatGlob: '**/*.{vue,ts,js,json}',
+  });
 
-    await installPackage(outputPackage, {
-      [`@lit-internal/${project}`]: inputPackage,
-      '@lit-labs/vue-utils': '../vue-utils',
-    });
+  await installPackage(outputPackage, {
+    [`@lit-internal/${project}`]: inputPackage,
+    '@lit-labs/vue-utils': '../vue-utils',
+  });
 
-    await buildPackage(outputPackage);
+  await buildPackage(outputPackage);
 
-    // Pack the generated package here, as `test-output` package.json will
-    // reference the generated tarball here by filename; `test-output:installSelf`
-    // depends on these tests run by `test:gen`.
-    await packPackage(outputPackage);
+  // Pack the generated package here, as `test-output` package.json will
+  // reference the generated tarball here by filename; `test-output:installSelf`
+  // depends on these tests run by `test:gen`.
+  await packPackage(outputPackage);
 
-    // This verifies the package installation and build nominally succeeded. Note
-    // that runtime tests of this generated package are run as a separate `npm run
-    // test` command in `test-output` using `@web/test-runner`.
-    const wrapperJsFile = fs.readFileSync(
-      path.join(outputPackage, `${outputName}.js`)
-    );
-    assert.ok(wrapperJsFile.length > 0);
-  };
-
-test('basic wrapper generation', testWrapper('test-element-a', 'ElementA'));
-test(
-  'events wrapper generation',
-  testWrapper('test-element-events', 'ElementEvents')
-);
-test(
-  'slots wrapper generation',
-  testWrapper('test-element-slots', 'ElementSlots')
-);
-test(
-  'props wrapper generation',
-  testWrapper('test-element-props', 'ElementProps')
-);
-// test(
-//   'multi wrapper generation',
-//   testWrapper('test-element-multi', 'ElementMulti')
-// );
+  // This verifies the package installation and build nominally succeeded. Note
+  // that runtime tests of this generated package are run as a separate `npm run
+  // test` command in `test-output` using `@web/test-runner`.
+  const wrapperJsFile = fs.readFileSync(
+    path.join(outputPackage, 'ElementA.js')
+  );
+  assert.ok(wrapperJsFile.length > 0);
+});
 
 test.run();