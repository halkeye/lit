/**
 * @license
 * Copyright 2017 Google LLC
 * SPDX-License-Identifier: BSD-3-Clause
 */

<<<<<<< HEAD
import {
  ReactiveElement,
  PropertyValues,
  getAdoptedStyles,
} from '../reactive-element.js';
=======
import {ReactiveElement, PropertyValues} from '@lit/reactive-element';
>>>>>>> 02b0b7b9

let count = 0;
export const generateElementName = () => `x-${count++}`;

export const nextFrame = () =>
  new Promise((resolve) => requestAnimationFrame(resolve));

export const getComputedStyleValue = (
  element: Element,
  property = 'border-top-width'
): string =>
  (window.ShadyCSS
    ? window.ShadyCSS.getComputedStyleValue(element, property)
    : getComputedStyle(element).getPropertyValue(property)
  ).trim();

export const stripExpressionComments = (html: string) =>
  html.replace(/<!--\?lit\$[0-9]+\$-->|<!---->/g, '');

const DEV_MODE = true;

// Only test if ShadowRoot is available and either ShadyDOM is not
// in use or it is and platform support is available.
export const canTestReactiveElement =
  (window.ShadowRoot && !window.ShadyDOM?.inUse) ||
  window[`reactiveElementPolyfillSupport${DEV_MODE ? `DevMode` : ``}`];

export class RenderingElement extends ReactiveElement {
  render(): string | undefined {
    return '';
  }
  override update(changedProperties: PropertyValues) {
    const result = this.render();
    super.update(changedProperties);
    if (result !== undefined) {
      // Note, don't use `innerHTML` here to avoid a polyfill issue
      // where `innerHTML` is not patched by CE on shadowRoot.
      // https://github.com/webcomponents/custom-elements/issues/73
      const styleElements = getAdoptedStyles(
        this.renderRoot as ShadowRoot
      ).filter(
        (s) => (s as HTMLElement).nodeType === Node.ELEMENT_NODE
      ) as HTMLElement[];
      const div = document.createElement('div');
      div.innerHTML = result;
      Array.from(this.renderRoot.childNodes).forEach((e) => {
        this.renderRoot.removeChild(e);
      });
      [...Array.from(div.childNodes), ...styleElements].forEach((e) => {
        this.renderRoot.appendChild(e);
      });
    }
  }
}

export const html = (strings: TemplateStringsArray, ...values: unknown[]) => {
  return values.reduce(
    (a: string, v: unknown, i: number) => a + v + strings[i + 1],
    strings[0]
  );
};

export const createShadowRoot = (host: HTMLElement) => {
  if (window.ShadyDOM && window.ShadyDOM.inUse) {
    host = window.ShadyDOM.wrap(host) as HTMLElement;
    if (window.ShadyCSS) {
      window.ShadyCSS.prepareTemplateStyles(
        document.createElement('template'),
        host.localName
      );
      window.ShadyCSS.styleElement(host);
    }
  }
  return host.attachShadow({mode: 'open'});
};

const testingWithShadyCSS =
  window.ShadyCSS !== undefined && !window.ShadyCSS.nativeShadow;

export const getLinkWithSheet = async (css: string) => {
  const link = document.createElement('link');
  link.rel = 'stylesheet';
  // Safari needs this so it doesn't consider the link x-origin.
  link.crossOrigin = 'anonymous';
  link.href = `data:text/css;charset=utf-8, ${css}`;
  // Ensure the link has a sheet when testing with ShadyCSS so that it can
  // attempt to build the cssText to shim via the sheet's cssRules.
  if (testingWithShadyCSS) {
    document.head.append(link);
    await ensureLinkLoaded(link);
  }
  return link;
};

export const ensureLinkLoaded = async (link: HTMLLinkElement) => {
  if (!link.sheet) {
    await new Promise((r) => {
      link.addEventListener('load', r, {once: true});
    });
  }
};<|MERGE_RESOLUTION|>--- conflicted
+++ resolved
@@ -4,15 +4,11 @@
  * SPDX-License-Identifier: BSD-3-Clause
  */
 
-<<<<<<< HEAD
 import {
   ReactiveElement,
   PropertyValues,
   getAdoptedStyles,
-} from '../reactive-element.js';
-=======
-import {ReactiveElement, PropertyValues} from '@lit/reactive-element';
->>>>>>> 02b0b7b9
+} from '@lit/reactive-element.js';
 
 let count = 0;
 export const generateElementName = () => `x-${count++}`;
