/**
 * @license
 * Copyright 2021 Google LLC
 * SPDX-License-Identifier: BSD-3-Clause
 */

import { LitVirtualizer } from './LitVirtualizer.js';
export { LitVirtualizer };

/**
 * Import this module to declare the lit-virtualizer custom element.
 */
<<<<<<< HEAD
@customElement('lit-virtualizer')
export class LitVirtualizer extends LitElement {
    private _renderItem: RenderItemFunction = (item, idx) => defaultRenderItem(item, idx + this._first);
    private _providedRenderItem: RenderItemFunction = defaultRenderItem;

    set renderItem(fn: RenderItemFunction) {
        this._providedRenderItem = fn;
        this._renderItem = (item, idx) => fn(item, idx + this._first);
        this.requestUpdate();
    }

    @property()
    get renderItem() {
        return this._providedRenderItem;
    }

    @property({attribute: false})
    items: Array<unknown> = [];

    @property({reflect: true, type: Boolean})
    scroller = false;

    @property()
    keyFunction: ((item:unknown) => unknown) | undefined = defaultKeyFunction;

    @state()
    private _first = 0;

    @state()
    private _last = -1;

    private _layout?: Layout | LayoutConstructor | LayoutSpecifier | null;

    private _virtualizer?: Virtualizer;
  
    @property({attribute:false})
    set layout(layout: Layout | LayoutConstructor | LayoutSpecifier | null) {
        this._layout = layout;
        if (layout && this._virtualizer) {
            this._virtualizer.layout = layout;
        }
    }

    get layout(): Layout | LayoutConstructor | LayoutSpecifier | null {
        return (this as VirtualizerHostElement)[virtualizerRef]!.layout;
    }

    /**
     * Scroll to the specified index, placing that item at the given position
     * in the scroll view.
     */
    scrollToIndex(index: number, position: string = 'start') {
        this._virtualizer!.scrollToIndex = { index, position };
    }

    updated() {
        if (this._virtualizer) {
            if (this._layout !== undefined) {
                this._virtualizer!.layout = this._layout;
            }
            this._virtualizer!.items = this.items;
        }
    }

    firstUpdated() {
        const hostElement = this;
        const layout = this._layout;
        this._virtualizer = new Virtualizer({ hostElement, layout, scroller: this.scroller });
        hostElement.addEventListener('rangeChanged', (e: RangeChangedEvent) => {
            e.stopPropagation();
            this._first = e.first;
            this._last = e.last;
        });    
        this._virtualizer!.connected();
    }

    connectedCallback() {
        super.connectedCallback();
        if (this._virtualizer) {
            this._virtualizer.connected();
        }
    }

    disconnectedCallback() {
        if (this._virtualizer) {
            this._virtualizer.disconnected();
        }
        super.disconnectedCallback();
    }

    createRenderRoot() {
        return this;
    }

    render(): TemplateResult {
        const { items, _renderItem, keyFunction } = this;
        const itemsToRender = [];
        const lastItem = Math.min(items.length, this._last + 1);

        if (this._first >= 0 && this._last >= this._first) {
            for (let i = this._first; i < lastItem; i++) {
                itemsToRender.push(items[i]);
            }
        }

        return repeat(itemsToRender, keyFunction || defaultKeyFunction, _renderItem) as TemplateResult;
    }
}
=======
customElements.define('lit-virtualizer', LitVirtualizer);
>>>>>>> d90cbcc4

declare global {
    interface HTMLElementTagNameMap {
        'lit-virtualizer': LitVirtualizer;
    }
}<|MERGE_RESOLUTION|>--- conflicted
+++ resolved
@@ -4,127 +4,16 @@
  * SPDX-License-Identifier: BSD-3-Clause
  */
 
-import { LitVirtualizer } from './LitVirtualizer.js';
+import { LitVirtualizer } from "./LitVirtualizer.js";
 export { LitVirtualizer };
 
 /**
  * Import this module to declare the lit-virtualizer custom element.
  */
-<<<<<<< HEAD
-@customElement('lit-virtualizer')
-export class LitVirtualizer extends LitElement {
-    private _renderItem: RenderItemFunction = (item, idx) => defaultRenderItem(item, idx + this._first);
-    private _providedRenderItem: RenderItemFunction = defaultRenderItem;
-
-    set renderItem(fn: RenderItemFunction) {
-        this._providedRenderItem = fn;
-        this._renderItem = (item, idx) => fn(item, idx + this._first);
-        this.requestUpdate();
-    }
-
-    @property()
-    get renderItem() {
-        return this._providedRenderItem;
-    }
-
-    @property({attribute: false})
-    items: Array<unknown> = [];
-
-    @property({reflect: true, type: Boolean})
-    scroller = false;
-
-    @property()
-    keyFunction: ((item:unknown) => unknown) | undefined = defaultKeyFunction;
-
-    @state()
-    private _first = 0;
-
-    @state()
-    private _last = -1;
-
-    private _layout?: Layout | LayoutConstructor | LayoutSpecifier | null;
-
-    private _virtualizer?: Virtualizer;
-  
-    @property({attribute:false})
-    set layout(layout: Layout | LayoutConstructor | LayoutSpecifier | null) {
-        this._layout = layout;
-        if (layout && this._virtualizer) {
-            this._virtualizer.layout = layout;
-        }
-    }
-
-    get layout(): Layout | LayoutConstructor | LayoutSpecifier | null {
-        return (this as VirtualizerHostElement)[virtualizerRef]!.layout;
-    }
-
-    /**
-     * Scroll to the specified index, placing that item at the given position
-     * in the scroll view.
-     */
-    scrollToIndex(index: number, position: string = 'start') {
-        this._virtualizer!.scrollToIndex = { index, position };
-    }
-
-    updated() {
-        if (this._virtualizer) {
-            if (this._layout !== undefined) {
-                this._virtualizer!.layout = this._layout;
-            }
-            this._virtualizer!.items = this.items;
-        }
-    }
-
-    firstUpdated() {
-        const hostElement = this;
-        const layout = this._layout;
-        this._virtualizer = new Virtualizer({ hostElement, layout, scroller: this.scroller });
-        hostElement.addEventListener('rangeChanged', (e: RangeChangedEvent) => {
-            e.stopPropagation();
-            this._first = e.first;
-            this._last = e.last;
-        });    
-        this._virtualizer!.connected();
-    }
-
-    connectedCallback() {
-        super.connectedCallback();
-        if (this._virtualizer) {
-            this._virtualizer.connected();
-        }
-    }
-
-    disconnectedCallback() {
-        if (this._virtualizer) {
-            this._virtualizer.disconnected();
-        }
-        super.disconnectedCallback();
-    }
-
-    createRenderRoot() {
-        return this;
-    }
-
-    render(): TemplateResult {
-        const { items, _renderItem, keyFunction } = this;
-        const itemsToRender = [];
-        const lastItem = Math.min(items.length, this._last + 1);
-
-        if (this._first >= 0 && this._last >= this._first) {
-            for (let i = this._first; i < lastItem; i++) {
-                itemsToRender.push(items[i]);
-            }
-        }
-
-        return repeat(itemsToRender, keyFunction || defaultKeyFunction, _renderItem) as TemplateResult;
-    }
-}
-=======
-customElements.define('lit-virtualizer', LitVirtualizer);
->>>>>>> d90cbcc4
+customElements.define("lit-virtualizer", LitVirtualizer);
 
 declare global {
-    interface HTMLElementTagNameMap {
-        'lit-virtualizer': LitVirtualizer;
-    }
+  interface HTMLElementTagNameMap {
+    "lit-virtualizer": LitVirtualizer;
+  }
 }