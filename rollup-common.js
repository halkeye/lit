/**
 * @license
 * Copyright (c) 2018 The Polymer Project Authors. All rights reserved.
 * This code may only be used under the BSD style license found at
 * http://polymer.github.io/LICENSE.txt
 * The complete set of authors may be found at
 * http://polymer.github.io/AUTHORS.txt
 * The complete set of contributors may be found at
 * http://polymer.github.io/CONTRIBUTORS.txt
 * Code distributed by Google as part of the polymer project is also
 * subject to an additional IP rights grant found at
 * http://polymer.github.io/PATENTS.txt
 */

import summary from 'rollup-plugin-summary';
import {terser} from 'rollup-plugin-terser';
import copy from 'rollup-plugin-copy';
import nodeResolve from '@rollup/plugin-node-resolve';
import * as pathLib from 'path';
import sourcemaps from 'rollup-plugin-sourcemaps';
import replace from '@rollup/plugin-replace';
import virtual from '@rollup/plugin-virtual';

// In CHECKSIZE mode we:
// 1) Don't emit any files.
// 2) Don't include copyright header comments.
// 3) Don't include the "//# sourceMappingURL" comment.
const CHECKSIZE = !!process.env.CHECKSIZE;
if (CHECKSIZE) {
  console.log('NOTE: In CHECKSIZE mode, no output!');
}

const skipBundleOutput = {
  generateBundle(options, bundles) {
    // Deleting all bundles from this object prevents them from being written,
    // see https://rollupjs.org/guide/en/#generatebundle.
    for (const name in bundles) {
      delete bundles[name];
    }
  },
};

const reservedProperties = [
  '_$litType$',
  '_$litDirective$',
  // TODO Decide on public API
  // https://github.com/Polymer/lit-html/issues/1261
  '_value',
  '_setValue',
  'createTreeWalker',
<<<<<<< HEAD
=======
  // Note, used in platform-support and reserved so platform-support can work
  // x-version.
  '_handlesPrepareStyles',
>>>>>>> 2c728504
  // TODO(kschaaf) TBD: lit-ssr required "private" fields (can be in
  // crossPackagePropertyMangles once lit-ssr uses the rollup config)
  // lit-html: AttributePart (used by render-lit-html)
  '_commitValue',
  // lit-html: Directive (used by render-lit-html)
  '_resolve',
  // updating-element: UpdatingElement (used by lit-element-renderer)
  '_attributeToProperty',
  // hydrate-support: LitElement (added by hydrate-support)
  '_needsHydration',
];

// Any private properties which we share between different _packages_ are
// hard-coded here because they must never change between versions. Mangled
// names are uppercase letters, in case we ever might want to
// use lowercase letters for short, public APIs.
// Note, these are used for `platform-support`.
const crossPackagePropertyMangles = {
  // lit-html: Template
  _createElement: 'A',
  _element: 'B',
  _options: 'C',
  // lit-html: NodePart
  _startNode: 'D',
  _endNode: 'E',
  _getTemplate: 'F',
  // lit-html: TemplateInstance
  _template: 'H',
  // updating-element: UpdatingElement
  _handlesPrepareStyles: 'P',
  _changedProperties: 'Q',
  _resolveUpdate: 'R',
  _propertyChanged: 'S',
  _controllers: 'T',
  // lit-element: LitElement
  _renderOptions: 'W',
  // lit-element: LitElement (used by hydrate-support)
  _renderImpl: 'M',
};

const generateTerserOptions = (nameCache = null) => ({
  warnings: true,
  ecma: 2017,
  compress: {
    unsafe: true,
    // An extra pass can squeeze out an extra byte or two.
    passes: 2,
  },
  output: {
    // "some" preserves @license and @preserve comments
    comments: CHECKSIZE ? false : 'some',
    inline_script: false,
  },
  nameCache,
  mangle: {
    properties: {
      regex: /^_/,
      reserved: reservedProperties,
      // Set to true to mangle to readable names
      debug: false,
    },
  },
});

export function litProdConfig({
  entryPoints,
  external = [],
  bundled = [],
  // eslint-disable-next-line no-undef
} = options) {
  // The Terser shared name cache allows us to mangle the names of properties
  // consistently across modules, so that e.g. parts.js can safely access internal
  // details of lit-html.js.
  //
  // However, we still have to account for the problem of mangled names getting
  // re-used for different properties across files, because Terser does not
  // consult the nameCache to decide whether a mangled name is available or not.
  //
  // For example:
  //
  // file1:
  //   obj.foo -> A
  //   obj.bar -> B
  //
  // file2:
  //   obj.bar -> B (Correctly chosen from nameCache.)
  //   obj.baz -> A (Oops, foo and baz are different properties on the same
  //                 object, but now they both have the same mangled name,
  //                 which could result in very unpredictable behavior).
  //
  // To trick Terser into doing what we need here, we first create a giant bundle
  // of all our code in a single file, tell Terser to minify that, and then throw
  // it away. This seeds the name cache in a way that guarantees every property
  // gets a unique mangled name.
  const nameCache = {
    props: {
      // Note all properties in the terser name cache are prefixed with '$'
      // (presumably to avoid collisions with built-ins).
      props: Object.entries(crossPackagePropertyMangles).reduce(
        (obj, [name, val]) => ({
          ...obj,
          ['$' + name]: val,
        }),
        {}
      ),
    },
  };
  const nameCacheSeederInfile = 'name-cache-seeder-virtual-input.js';
  const nameCacheSeederOutfile = 'name-cache-seeder-throwaway-output.js';
  const nameCacheSeederContents = [
    // Import every entry point so that we see all property accesses.
    ...entryPoints.map((name) => `import './development/${name}.js';`),
    // Synthesize a property access for all cross-package mangled property names
    // so that even if we don't access a property in this package, we will still
    // reserve other properties from re-using that name.
    ...Object.keys(crossPackagePropertyMangles).map(
      (name) => `console.log(window.${name});`
    ),
  ].join('\n');

  const terserOptions = generateTerserOptions(nameCache);

  return [
    {
      input: nameCacheSeederInfile,
      output: {
        file: nameCacheSeederOutfile,
        format: 'esm',
      },
      external,
      // Since our virtual name cache seeder module doesn't export anything,
      // almost everything gets tree shaken out, and terser wouldn't see any
      // properties.
      treeshake: false,
      plugins: [
        virtual({
          [nameCacheSeederInfile]: nameCacheSeederContents,
        }),
        terser(terserOptions),
        skipBundleOutput,
      ],
    },
    {
      input: entryPoints.map((name) => `development/${name}.js`),
      output: {
        dir: './',
        format: 'esm',
        // Preserve existing module structure (e.g. preserve the "directives/"
        // directory).
        preserveModules: true,
        sourcemap: !CHECKSIZE,
      },
      external,
      plugins: [
        // Switch all DEV_MODE variable assignment values to false. Terser's dead
        // code removal will then remove any blocks that are conditioned on this
        // variable.
        //
        // Code in our development/ directory looks like this:
        //
        //   const DEV_MODE = true;
        //   if (DEV_MODE) { // dev mode stuff }
        //
        // Note we want the transformation to `goog.define` syntax for Closure
        // Compiler to be trivial, and that would look something like this:
        //
        //   const DEV_MODE = goog.define('lit-html.DEV_MODE', false);
        //
        // We can't use terser's compress.global_defs option, because it won't
        // replace the value of a variable that is already defined in scope (see
        // https://github.com/terser/terser#conditional-compilation). It seems to be
        // designed assuming that you are _always_ using terser to set the def one
        // way or another, so it's difficult to define a default in the source code
        // itself.
        replace({
          'const DEV_MODE = true': 'const DEV_MODE = false',
          'const ENABLE_EXTRA_SECURITY_HOOKS = true':
            'const ENABLE_EXTRA_SECURITY_HOOKS = false',
        }),
        // This plugin automatically composes the existing TypeScript -> raw JS
        // sourcemap with the raw JS -> minified JS one that we're generating here.
        sourcemaps(),
        terser(terserOptions),
        summary(),
        ...(CHECKSIZE
          ? [skipBundleOutput]
          : [
              // Place a copy of each d.ts file adjacent to its minified module.
              copy({
                targets: entryPoints.map((name) => ({
                  src: `development/${name}.d.ts`,
                  dest: pathLib.dirname(name),
                })),
              }),
              // Copy platform support tests.
              copy({
                targets: [
                  {
                    src: `src/test/platform-support/*_test.html`,
                    dest: [
                      'development/test/platform-support',
                      'test/platform-support',
                    ],
                  },
                ],
              }),
            ]),
      ],
    },
    ...bundled.map(({file, output, name}) =>
      litMonoBundleConfig({
        file,
        output,
        name,
        terserOptions: terserOptions,
      })
    ),
  ];
}

export const litMonoBundleConfig = ({
  file,
  output,
  name,
  terserOptions = generateTerserOptions(),
  // eslint-disable-next-line no-undef
} = options) => ({
  input: `development/${file}.js`,
  output: {
    file: `${output || file}.js`,
    format: 'umd',
    name,
    sourcemap: !CHECKSIZE,
  },
  plugins: [
    nodeResolve(),
    replace({
      'const DEV_MODE = true': 'const DEV_MODE = false',
      'const ENABLE_EXTRA_SECURITY_HOOKS = true':
        'const ENABLE_EXTRA_SECURITY_HOOKS = false',
    }),
    // This plugin automatically composes the existing TypeScript -> raw JS
    // sourcemap with the raw JS -> minified JS one that we're generating here.
    sourcemaps(),
    terser(terserOptions),
    summary(),
  ],
});<|MERGE_RESOLUTION|>--- conflicted
+++ resolved
@@ -48,12 +48,6 @@
   '_value',
   '_setValue',
   'createTreeWalker',
-<<<<<<< HEAD
-=======
-  // Note, used in platform-support and reserved so platform-support can work
-  // x-version.
-  '_handlesPrepareStyles',
->>>>>>> 2c728504
   // TODO(kschaaf) TBD: lit-ssr required "private" fields (can be in
   // crossPackagePropertyMangles once lit-ssr uses the rollup config)
   // lit-html: AttributePart (used by render-lit-html)
@@ -88,6 +82,7 @@
   _resolveUpdate: 'R',
   _propertyChanged: 'S',
   _controllers: 'T',
+  _didUpdate: 'U',
   // lit-element: LitElement
   _renderOptions: 'W',
   // lit-element: LitElement (used by hydrate-support)
